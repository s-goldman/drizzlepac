--- conflicted
+++ resolved
@@ -26,11 +26,7 @@
 
 from .version import __version__
 
-<<<<<<< HEAD
-with contextlib.redirect_stdout(None):     
-=======
 with contextlib.redirect_stdout(None):  
->>>>>>> fd7003b9
   import stsci.skypac
 
 from . import ablot
