"""
``AstroDrizzle`` - Python implementation of ``MultiDrizzle``

``AstroDrizzle`` automates the process of aligning images in an output frame,
identifying cosmic-rays, removing distortion, and then combining the images
after removing the identified cosmic-rays.

This process involves a number of steps, such as:

- Processing the input images and input parameters
- Creating a static mask
- Performing sky subtraction
- Drizzling onto separate output images
- Creating the median image
- Blotting the median image
- Identifying and flagging cosmic-rays
- Final combination
- Cleaning up temporary files (when applicable)

A full description of this process can be found
in the `DrizzlePac Handbook <http://drizzlepac.stsci.edu>`_.

The primary output from this task is the distortion-corrected,
cosmic-ray cleaned, and combined image as a FITS file.

This task requires numerous user-settable parameters to control the primary
aspects of each of the processing steps.

:Authors: Warren Hack

:License: :doc:`/LICENSE`

"""

import os
import sys
import logging

from stsci.tools import teal, logutil, textutil

from . import adrizzle
from . import ablot
from . import createMedian
from . import drizCR
from . import processInput
from . import sky
from . import staticMask
from . import util
from . import wcs_functions
from . import __version__


__taskname__ = "astrodrizzle"

__all__ = ["AstroDrizzle", "run"]

# Pointer to the included Python class for WCS-based coordinate transformations
PYTHON_WCSMAP = wcs_functions.WCSMap

log = logutil.create_logger(__name__, level=logutil.logging.NOTSET)


def AstroDrizzle(
    input=None,
    mdriztab=False,
    editpars=False,
    configobj=None,
    wcsmap=None,
    **input_dict,
):
    """AstroDrizzle - Python implementation of MultiDrizzle

    Parameters
    ----------
    input : str or list of str (Default = ``'*flt.fits'``)
        The name or names of the input files to be processed, which can be
        provided in any of the following forms:

        * filename of a single image
        * filename of an association (``ASN``) table
        * wild-card specification for files in directory
        * comma-separated list of filenames
        * ``@file`` filelist containing list of desired input filenames.
            The file list needs to be provided as an ASCII text file containing
            a list of filenames for all input images with one filename on each line
            of the file. If inverse variance maps (``IVM`` maps) have also been
            created by the user and are to be used (by specifying ``'IVM'`` to the
            parameter ``final_wht_type``), then these are simply provided as a
            second column in the filelist, with each ``IVM`` filename listed on the
            same line as a second entry, after its corresponding exposure filename.

        .. note:: If the user specifies ``IVM`` for the ``final_wht_type``,
            but does not provide the names of ``IVM`` files, ``AstroDrizzle``
            will automatically generate the ``IVM`` files itself for each input
            exposure.

    mdriztab : bool (Default = False)
        This button will immediately update the parameter values in the ``TEAL``
        GUI based on those provided by the ``MDRIZTAB`` reference table referenced
        in the first input image. This requires that the ``MDRIZTAB`` reference
        file be available locally.

    editpars : bool (Default = False)
        A parameter that allows user to edit input parameters by hand in the GUI.
        ``True`` to use the GUI to edit parameters.

    configobj : ConfigObjPars, ConfigObj, dict (Default = None)
        An instance of ``stsci.tools.cfgpars.ConfigObjPars`` or
        ``stsci.tools.configobj.ConfigObj`` which overrides default parameter
        settings. When ``configobj`` is ``defaults``, default parameter values are
        loaded from the user local configuration file usually located in
        ``~/.teal/astrodrizzle.cfg`` or a matching configuration file in the
        current directory. This configuration file stores most recent
        settings that an user used when running ``AstroDrizzle`` through the
        `TEAL <https://stscitools.readthedocs.io/en/latest/teal_guide.html>`_
        interface. When ``configobj`` is ``None``, ``AstroDrizzle``
        parameters not provided explicitly will be initialized with their
        default values as described in the "Other Parameters" section.

    wcsmap : wcs_functions.WCSMap, None (Default = None)
        An instance of ``wcs_functions.WCSMap`` which can be used to override the
        default ``WCS`` mapping for the input images. This parameter is used to
        specify the mapping between the input images and the output frame. If
        ``None`` is provided, then the default ``WCS`` mapping will be used.

    input_dict : dict, optional
        An optional list of parameters specified by the user, which can also
        be used to override the defaults.

        .. note:: This list of parameters **can** include the ``updatewcs``
            parameter, even though this parameter no longer can be set through
            the ``TEAL`` GUI.

        .. note:: This list of parameters **can** contain parameters specific
            to the ``AstroDrizzle`` task itself described here in the
            "Other Parameters" section.

    Notes
    -----

    The following parameters are specific to the ``AstroDrizzle`` task itself
    as a part of the configObj.

    output : str (Default = '')
        The rootname for the output drizzled products. This step can result
        in the creation of several files, including:

        * copies of each input image as a ``FITS`` image, if
            ``workinplace='Yes'`` and/or input images are in ``GEIS`` format.

        * mask files and coeffs files created by ``PyDrizzle`` for use by
            ``drizzle``.

        If an association file has been given as input, the specified filename
        will be used instead of the product name specified in the ASN file.
        Similarly, if a single exposure is provided, the rootname of the
        single exposure will be used for the output product instead of relying
        on the input rootname. If no value is provided when a filelist or
        wild-card specification is given as input, then a rootname of ``'final'``
        will be used for the output file name.

    runfile : str (Default = 'astrodrizzle.log')
    This log file will contain all the output messages generated during
    processing, including full details of any errors/exceptions.
    These messages will be a super-set of those reported to the screen
    during processing.

    wcskey : str (Default = '')
        This parameter corresponds to the *key* for the ``WCS`` being selected by
        the user. It allows the user to select which ``WCS`` solution should be
        used for processing the images when multiple ``WCS``'s have been updated in
        each input image header using the Paper I Multiple WCS FITS standard.

        .. warning:: Use of this parameter should be done only when all input
            images have been updated using the Paper I FITS standard for
            specifying Multiple ``WCS``'s in each image header. This parameter
            assumes that the same ``WCS`` letter corresponds to ``WCS``'s that have been
            updated in a consistent manner. For example, all input images have been
            updated to be consistent with their distortion model in the ``WCS``'s
            with key of *A*.

    proc_unit : str (Default = 'native')
        The units to be used for the final output drizzled product. Valid
                values and definitions are:

                - ``'native'``: Output ``DRZ`` product and input values given in the
                    native units of the input image.
                - ``'electrons'``: Output ``DRZ`` product and input values given in
                    units of electrons.

    coeffs : bool (Default = Yes)
        This parameter determines whether or not to use the coefficients stored
        in the each input image header. If turned off, no distortion coefficients
        will be applied during the coordinate transformations.

    context : bool (Default = Yes)
        This parameter specifies whether or not to create a context image during
        the final drizzle combination. The context image contains the information
        regarding which image(s) contributed to each pixel encoded as a bit-mask.
        More information on context images can be obtained from the
        ACS Data Handbook.

    group : int (Default = None)
        This parameter establishes whether or not a single ``FITS`` extension,
        or group will be drizzled. If an extension is provided, then only
        that chip will be drizzled onto the output frame. Either a ``FITS``
        extension number, a GEIS group number (such as '1'), or a ``FITS``
        extension name (such as ``'sci,1'``) may be specified.

    build : bool (Default = No)
        When this parameter is set to ``'Yes'`` (`True`), AstroDrizzle will combine
        the separate 'drizzle' output files into a single multi-extension format
        ``FITS`` file. This combined output file will contain seperate
        ``SCI`` (science), ``WHT`` (weight), and ``CTX`` (context) extensions.
        If this parameter is set to ``'No'`` (`False`), a separate simple ``FITS``
        file will be created for each aforementioned extension.

    crbit : int (Default = 4096)
        This parameter sets the bit value for CR identification in the DQ array.

    stepsize : int (Default = 10)
        This parameter controls the internal grid of points used in the coordinate
        transformation from the input image to the output frame. The default value
        of 10 indicates that every 10th pixel will be transformed using the full
        ``WCS``-based transformation. All remaining pixels will then be transformed
        using bilinear interpolation based on those pixels (i.e. every 10th pixel
        in the case of the default parameter setting) that were fully transformed.

    resetbits : int (Default = 4096)
        This parameter allows the user to specify which DQ bits of each input
        image DQ array should be reset to a value of 0. This operation is
        performed on the copy of the input data after updating the headers based
        on the 'updatewcs' parameter, and prior to starting any of the
        ``AstroDrizzle`` processing steps (static mask, sky subtraction,
        and so on).

    num_cores : int (Default = None)
        This specifies the number of CPU cores to use during processing. Any value
        less than 2 will disable all use of parallel processing. At this time,
        this parameter will be forced to a value of 1 internally when running
        under Windows.  This restriction will be lifted in a future release once
        issues in the code related to using logging with multiprocessing are resolved.

    in_memory : bool (Default = False)
        This parameter sets whether or not to keep all intermediate products
        in memory when processing. This includes all single drizzle products
        (``*single_sci`` and ``*single_wht``), median image, blot images, and
        crmask images. The use of this option will therefore require significantly
        more memory than usual to process the data while reducing the overall
        processing time by eliminating most of the disk activity.
        *Only* the products of the final drizzle step will get written out when
        this parameter gets specified as ``True``.

    rules_file : str (Default = "")
        Rules for how to blend the header keyword values for all the input
        exposures into a single header for the drizzle products are specified
        using this ``rules_file``.  The ``fitsblender`` package uses this file to determine
        what keywords should be written out to the drizzle product headers.  If
        no file is specified (default), the rules file for the instrument as included
        with the ``fitsblender`` package will be used for defining the product headers.


    **STATE OF INPUT FILES**

    restore: bool (Default = No)
        Setting this to ``'Yes'`` (`True`) directs ``AstroDrizzle`` to copy the
        input images from the ``'OrIg_files'`` sub-directory and use them for
        processing, if they had been archived by ``AstroDrizzle`` using the
        ``preserve`` or ``overwrite`` parameters already.  If set to ``'Yes'``
        and the input files had not been archived already, it will simply ignore
        this and work with the current input images.

    preserve : bool (Default = Yes)
        Copy input files to archive directory, if not already archived. This
        parameter determines whether or not ``AstroDrizzle`` creates a copy of
        the input file in a sub-directory called ``'OrIg_files'``.
        If a copy already exists in this directory, then the previously existing
        version will NOT be overwritten.

    overwrite : bool (Default = No)
        Copy input files into archive, overwriting older files if required?
        This parameter will cause ``AstroDrizzle`` to make a copy of each input
        file in the ``'OrIg_files'`` directory regardless of whether a previous
        copy existed or not, and will overwrite any previous copy should it be
        present.

    clean : bool (Default = No)
        The temporary files created by ``AstroDrizzle`` can be automatically
        removed by setting this parameter to ``'Yes'`` (`True`). The affected
        files include the coefficient and static mask files created by
        ``PyDrizzle``, in addition to other intermediate files created by
        ``AstroDrizzle``. It is often useful to retain the intermediate files
        and examine them when first learning how to run ``AstroDrizzle``.
        However, when running ``AstroDrizzle`` routinely, or on a small disk drive,
        these files can be removed to conserve space.


    *STEP 1: STATIC MASK*

    static : bool (Default = Yes)
        Create a static bad-pixel mask from the data?  This mask flags all pixels
        that deviate by more than a value of 'static_sig' sigma below the
        image median, since these pixels are typically the result of bad pixel
        oversubtraction in the dark image during calibration.

    static_sig : float (Default = 4.0)
        The number of sigma below the RMS to use as the clipping limit for
        creating the static mask.


    **STEP 2: SKY SUBTRACTION**

    skysub : bool (Default = Yes)
        Turn on or off sky subtraction on the input data. When ``skysub`` is set
        to ``no``, then ``skyuser`` field will be enabled and if user specifies a
        header keyword showing the sky value in the image, then that value will
        be used for CR-rejection but it will not be subtracted from the (drizzled)
        image data. If user sets ``skysub`` to ``yes`` then ``skyuser`` field will be
        disabled (and if it is not empty - it will be ignored) and user can use
        one of the methods available through the ``skymethod`` parameter to
        compute the sky or provide a file (see ``skyfile`` parameter) with values
        that should be subtracted from (single) drizzled images.

    skymethod : {'localmin', 'globalmin+match', 'globalmin', 'match'} (Default = 'localmin')

        Select the algorithm for sky computation:

    * **'localmin'**: compute a common sky for all members of *an exposure*.
            For a typical use, it will compute
            sky values for each chip/image extension (marked for sky
            subtraction in the ``input`` parameter) in an input image,
            and it will subtract the previously found minimum sky value
            from all chips (marked for sky subtraction) in that image.
            This process is repeated for each input image.

            .. note::
                This setting is recommended when regions of overlap between images
                are dominated by "pure" sky (as opposite to extended, diffuse
                sources).

            .. note::
                This is similar to the "skysub" algorithm used in previous
                versions of ``AstroDrizzle``.

        * ``'globalmin'``: compute a common sky value for all members of
            **all** "skylines". It will compute
            sky values for each chip/image extension (marked for sky
            subtraction in the ``input`` parameter) in **all** input
            images, find the minimum sky value, and then it will
            subtract the **same** minimum sky value from **all** chips
            (marked for sky subtraction) in **all** images. This method *may*
            useful when input images already have matched background values.

        * ``'match'``: compute differences in sky values between images
            in common (pair-wise) sky regions. In this case computed sky values
            will be relative (delta) to the sky computed in one of the
            input images whose sky value will be set to (reported to be) 0.
            This setting will "equalize" sky values between the images in
            large mosaics. However, this method is not recommended when used
            in conjunction with `AstroDrizzle <http://stsdas.stsci.edu/stsci_python_sphinxdocs_2.13/drizzlepac/astrodrizzle.html>`_
            because it computes relative sky values while ``AstroDrizzle`` needs
            "measured" sky values for median image generation and CR rejection.

        * ``'globalmin+match'``: first find a minimum "global" sky value
            in all input images and then use ``'match'`` method to
            equalize sky values between images.

            .. note::
                This is the *recommended* setting for images
                containing diffuse sources (e.g., galaxies, nebulae)
                covering significant parts of the image.

    skywidth : float (Default = 0.3)
        Bin width, in sigma, used to sample the distribution of pixel flux values
        in order to compute the sky background statistics.

    skystat : {'median', 'mode', 'mean'} (Default = 'median')
        Statistical method for determining the sky value from the image pixel
        values.

    skylower : float (Default = None)
        Lower limit of usable pixel values for computing the sky. This value should
        be specified in the units of the input image(s).

    skyupper : float (Default = None)
        Upper limit of usable pixel values for computing the sky. This value should
        be specified in the units of the input image(s).

    skyclip : int (Default = 5)
        Number of clipping iterations to use when computing the sky value.

    skylsigma : float (Default = 4.0)
        Lower clipping limit, in sigma, used when computing the sky value.

    skyusigma : float (Default = 4.0)
        Upper clipping limit, in sigma, used when computing the sky value.

    skymask_cat : str (Default = '')
        File name of a catalog file listing user masks to be used with images.

    use_static : bool (Default = True)
        Specifies whether or not to use static mask to exclude masked image pixels
        from sky computations.

    sky_bits : int, str, None (Default = 0)
        Integer sum of all the DQ bit values from the input image's DQ array that
        should be considered "good" when building masks for sky computations.
        For example, if pixels in the DQ array can be combinations of 1, 2, 4,
        and 8 flags and one wants to consider DQ "defects" having flags 2 and 4
        as being acceptable for sky computations, then ``sky_bits`` should be set
        to 2+4=6. Then a DQ pixel having values 2,4, or 6 will be considered a
        good pixel, while a DQ pixel with a value, e.g., 1+2=3, 4+8=12, etc.
        will be flagged as a "bad" pixel.

        Alternatively, one can enter a comma- or '+'-separated list of integer
        bit flags that should be added to obtain the final "good" bits.
        For example, both ``4,8`` and ``4+8`` are equivalent to
        setting ``sky_bits`` to 12.

        | Default value (0) will make *all* non-zero pixels in the DQ mask to
            be considered "bad" pixels, and the corresponding image pixels will
            not be used for sky computations.

        | Set ``sky_bits`` to ``None`` to turn off the use of image's DQ array for
        | sky computations.

        | In order to reverse the meaning of the ``sky_bits``
        | parameter from indicating values of the "good" DQ flags
        | to indicating the "bad" DQ flags, prepend '~' to the string
        | value. For example, in order not to use pixels with
        | DQ flags 4 and 8 for sky computations and to consider
        | as "good" all other pixels (regardless of their DQ flag),
        | set ``sky_bits`` to ``~4+8``, or ``~4,8``. To obtain the
        | same effect with an ``int`` input value (except for 0),
        | enter -(4+8+1)=-13. Following this convention,
        | a ``sky_bits`` string value of ``'~0'`` would be equivalent to
        | setting ``sky_bits=None``.

        .. note::
            DQ masks (if used), *will be* combined with user masks specified
            in the input @-file.

        .. note::
            To summarize, below are provided allowable syntaxes for ``sky_bits``:

            * Specify that bits 4,8, and 512 be considered "good" bits
                and that all other bits be considered "bad" bits:

            * Integer: 524 [numerically: 4+8+512=524]
            * String: 4+8+512
            * String: 4,8,512

            * Specify that only bits 4,8, and 512 be considered "bad" bits
                and that all other bits be considered "good" bits:

            * Integer: -525 [numerically: ~(4+8+512)=~524=-(524+1)=-525]
            * String: ~4+8+512 or ~(4+8+512)
            * String: ~4,8,512 or ~(4,8,512)

    skyfile : str (Default = '')
        Name of file containing user-computed sky values to be used with each input
        image. This ASCII file should only contain 2 columns: image filename in
        column 1 and sky value in column 2 (and higher hor multi-chip images).
        The sky value should be provided in units that match the units of the input
        image and for multi-chip images, if only one sky value was provided
        in column 2, the same value will be applied to all chips. If more than one
        sky value are provided (in columns 2, 3, ...) then the number of sky values
        should match the number of ``SCI`` extensions in the images.

    skyuser : str (Default = '')
        Name of header keyword which records the sky value already subtracted
        from the image by the user. The ``skyuser`` parameter is ignored when
        ``skysub`` is set to ``yes``.

        Alternatively, user can enter the name of a file that contains
        user-computed sky values. To distinguish a file name from a header keyword,
        prepend ``'@'`` to the file name. For example ``'@my_sky_values.txt'``.
        The format of the file with user-supplied sky values is the same as that of
        a ``skyfile``.

        .. note::
            When ``skysub='no'`` and ``skyuser`` field is empty, then
            ``AstroDrizzle`` will assume that sky background is 0.0 for the purpose
            of cosmic-ray rejection.


    **STEP 3: DRIZZLE SEPARATE IMAGES**

    driz_separate : bool (Default = Yes)
        This parameter specifies whether or not to drizzle each input image onto
        separate output images. The separate output images will all have the same
        ``WCS`` as the final combined output frame. These images are used to create
        the median image, needed for cosmic ray rejection.

        .. note::
            This parameter may be ignored and the step be turned on if a
            higher-numbered step needing separate drizzled images is turned on *and*
            if there are more than one input images. These steps are:
            "Create Median", "Blot", and "Remove Cosmic Rays".

    driz_sep_kernel : str {'square', 'point', 'turbo', 'gaussian', 'lanczos3'} (Default = 'turbo')
        Used for the initial separate drizzling operation only, this parameter
        specifies the form of the kernel function used to distribute flux onto
        the separate output images. The current options are:

        * ``'square'``: original classic drizzling kernel

        * ``'point'``: this kernel is a point so each input pixel can only
            contribute to the single pixel that is closest to the output position.
            It is equivalent to the limit as ``pixfrac->0``, and is very fast.

        * ``'turbo'``: this is similar to ``kernel='square'`` but the box is
            always the same shape and size on the output grid, and is always
            aligned with the X and Y axes. This may result in a significant speed
            increase.

        * ``'gaussian'``: this kernel is a circular gaussian with a FWHM
            equal to the value of pixfrac, measured in input pixels.

        * ``'lanczos3'``: a Lanczos style kernel, extending a radius
            of 3 pixels from the center of the detection. The Lanczos kernel is
            a damped and bounded form of the "sinc" interpolator, and is very
            effective for resampling single images when ``scale=pixfrac=1``.
            It leads to less resolution loss than other kernels, and typically
            results in reduced correlated noise in outputs.

            .. warning:: While the ``'gaussian'`` and ``'lanczos3'`` kernels may
                produce reasonable results and can be useful in certain cases, they do not
                conserve flux; understand the effects of these kernels before using them.

            .. warning:: The ``'lanczos3'`` kernel tends to result in much slower
                processing as compared to other kernel options. This option should
                never be used for ``pixfrac!=1.0``, and is not recommended
                for ``scale!=1.0``.

        The default for this step is ``'turbo'`` since it is much faster
        than ``'square'``, and it is quite satisfactory for the purposes
        of generating the median image. More information about the different
        kernels can be found in the help file for the drizzle task.

    driz_sep_wt_scl : float (Default = exptime)
        This parameter specifies the weighting factor for input image.
        If ``driz_sep_wt_scl=exptime``, then the scaling value will be set equal
        to the exposure time found in the image header. The use of the default
        value is recommended for producing optimal behavior for most scenarious.
        It is possible to set ``wt_scl=expsq`` for weighting by the square of
        the exposure time, which is optimal for read-noise dominated images.

    driz_sep_pixfrac : float (Default = 1.0)
        Fraction by which input pixels are "shrunk" before being drizzled onto the
        output image grid, given as a real number between 0 and 1. This specifies
        the size of the footprint, or "dropsize", of a pixel in units of the input
        pixel size. If pixfrac is set to less than 0.001, the kernel parameter will
        be reset to ``'point'`` for more efficient processing. In the step of
        drizzling each input image onto a separate output image, the default
        value of 1.0 is best in order to ensure that each output drizzled image
        is fully populated with pixels from the input image. For more information,
        see the help for the ``drizzle`` task.

    driz_sep_fillval : int (Default = None)
        Value to be assigned to output pixels that have zero weight, or that
        receive flux from any input pixels during drizzling. This parameter
        corresponds to the ``fillval`` parameter of the 'drizzle' task. If
        the default of ``None`` is used, and if the weight in both the input
        and output images for a given pixel are zero, then the output pixel
        will be set to the value it would have had if the input had a
        non-zero weight. Otherwise, if a numerical value is provided (e.g. 0),
        then these pixels will be set to that value.

    driz_sep_bits : int, str, or None (Default = 0)
        Integer sum of all the DQ bit values from the input image's DQ array
        that should be considered 'good' when building the weighting mask.
        This can also be used to reset pixels to good if they had been flagged
        as cosmic rays during a previous run of ``AstroDrizzle``, by adding
        the value 4096 for ``ACS`` and ``WFPC2`` data. For possible input formats,
        see the description for ``sky_bits`` parameter.


    **STEP 3a: CUSTOM WCS FOR SEPARATE OUTPUTS**

    driz_sep_wcs : bool (Default = No)
        Define custom ``WCS`` for seperate output images?

    driz_sep_refimage : str (Default = '')
        Reference image from which a ``WCS`` solution can be obtained.

    driz_sep_rot : float (Default = None)
        Position Angle of output image's Y-axis relative to North. A value of 0.0
        would orient the final output image to be North up. The default of ``None``
        specifies that the images will not be rotated, but will instead be drizzled
        in the default orientation for the camera with the x and y axes of the
        drizzled image corresponding approximately to the detector axes.
        This conserves disk space, as these single drizzled images are only used
        in the intermediate step of creating a median image.

    driz_sep_scale : float (Default = None)
        Linear size of the output pixels in arcseconds/pixel for each separate
        drizzled image (used in creating the median for cosmic ray rejection).
        The default value of None specifies that the undistorted pixel scale for
        the first input image will be used as the pixel scale for all the output
        images.

    driz_sep_outnx : int (Default = None)
        Size, in pixels, of the X axis in the output images that each input will
        be drizzled onto. If no value is specified, the smallest size that can
        accommodate the full dithered field will be used.

    driz_sep_outny : int (Default = None)
        Size, in pixels, of the Y axis in the output images that each input will
        be drizzled onto. If no value is specified, the smallest size that can
        accommodate the full dithered field will be used.

    driz_sep_ra : float (Default = None)
        Right ascension (in decimal degrees) specifying the center of the output
        image. If this value is not designated, the center will automatically be
        calculated based on the distribution of image dither positions.

    driz_sep_dec : float (Default = None)
        Declination (in decimal degrees) specifying the center of the output image.
        If this value is not designated, the center will automatically be
        calculated based on the distribution of image dither positions.


    **STEP 4: CREATE MEDIAN IMAGE**

    median : bool (Default = Yes)
        This parameter specifies whether or not to create a median image. This
        median image will be used as the comparison 'truth' image in the cosmic ray
        rejection step. If this step is turned on (either by ``median`` parameter
        value or automatically -- see notes below), it will also turn on
        "Step 3: Drizzle Separate".

        .. note::
            This parameter may be ignored and the step be turned on if a
            higher-numbered step that depends on the median image is turned on *and*
            if there are more than one input images. These steps are:
            "Blot", and "Remove Cosmic Rays".

        .. note::
            This parameter may be ignored and the step be turned off either
            when there is only one input image or the combination of input images
            overlap and ``combine_*`` parameters is such that there are not enough
            overlapping pixels to create a median image. When this will occur,
            all other higher-numbered steps that depend on the median image will
            also be turned off.

    median_newmasks : bool (Default = Yes)
        This parameter specifies whether or not new mask files will be created when
        the median image is created. These masks are generated from weight files
        previously produced by the "driz_separate" step, and contain all bad pixel
        information used to exclude pixels when calculating the median.
        Generally this step should be set to ``'Yes'`` (`True`), unless for
        some reason, it is desirable to include bad pixel information when
        generating the median.

    combine_maskpt : float (Default = 0.3)
        Percentage of weight image values, below which the are flagged.

    combine_type : str {'median', 'mean', 'minmed', 'imedian', 'imean', 'iminmed'} (Default = 'minmed')
        This parameter defines the method that will be used to create the median
        image.  The 'mean' and 'median' options set the calculation type when
        running 'numcombine', a numpy method for median-combining arrays to create
        the median image. The ``'minmed'`` option will produce an image that is
        generally the same as the median, except in cases where the median is
        significantly higher than the minimum good pixel value. In this case,
        ``'minmed'`` will choose the minimum value. The sigma thresholds for this
        decision are provided by the ``'combine_nsigma'`` parameter. However, as
        the ``'combine_nsigma'`` parameter does not adjust for the larger
        probability of a single "nsigma" event with a greater number of images,
        ``'minmed'`` will bias the comparison image low for a large number of
        images. The value of sigma is computed as
        :math:`\\sigma = \\sqrt(M + S + R^2)`, where *M* is the median image data
        (in electrons), *S* is the value of the subtracted sky (in electrons),
        and *R* is the value of the readout noise (in electrons).
        ``'minmed'`` is highly recommended for three images, and is
        good for four to six images, but should be avoided for ten or more images.

        A value of 'median' is the recommended method for a large number of images,
        and works equally well as minmed down to approximately four images.
        However, the user should set the ``combine_nhigh`` parameter to a value of
        1 when using "median" with four images, and consider raising this
        parameter's value for larger numbers of images. As a median averages the
        two inner values when the number of values being considered is even, the
        user may want to keep the total number of images minus ``combine_nhigh``
        odd when using ``median``.

        The options starting with ``'i'``, such as ``'imedian'``, works just like
        the normal median operation except when dealing with a pixel were all the
        values are flagged as 'bad'.  In this case, the ``'i'`` functions return
        the last pixel in the stack as if it were good.  This will prevent
        saturated pixels in the image from leaving holes in the middle of the
        stars, for example.

    combine_nsigma : float (Default = '4 3')
        This parameter defines the sigmas used for accepting minimum values,
        rather than median values, when using the ``'minmed'`` combination method.
        If two values are specified the first value will be used in the initial
        choice between median and minimum, while the second value will be used
        in the "growing" step to reject additional pixels around those identified
        in the first step. If only one value is specified, then it is used in
        both steps.

    combine_nlow : int (Default = 0)
        This parameter sets the number of low value pixels to reject automatically
        during image combination.

    combine_nhigh : int (Default = 0)
        This parameter sets the number of high value pixels to reject automatically
        during image combination.

    combine_lthresh : float (Default = None)
        Sets the lower threshold for clipping input pixel values during image
        combination. This value gets passed directly to ``imcombine`` for use in
        creating the median image. If the parameter is set to ``None``,
        no thresholds will be imposed.

    combine_hthresh : float (Default = None)
        This parameter sets the upper threshold for clipping input pixel values
        during image combination. The value for this parameter is passed directly
        to ``imcombine`` for use in creating the median image. If the parameter
        is set to ``None``, no thresholds will be imposed.

    combine_grow : int (Default = 1)
        Width, in pixels, beyond the limit set by the rejection algorithm being
        used, for additional pixels to be rejected in an image. This parameter
        is used to set the ``grow`` parameter in ``imcombine`` for use in creating
        the median image **only when** ``combine_type`` is ``'(i)minmed'``.
        When ``combine_type`` is anything other than ``'(i)minmed'``, this
        parameter is ignored (set to 0).

    combine_bufsize : float (Default = None)
        Size of buffer, in MB (MiB), to use when reading in each section of each
        input image. The default buffer size is 1MB. The larger the buffer size,
        the fewer times the code needs to open each input image and the more memory
        will be required to create the median image. A larger buffer can be
        helpful when using compression, since slower copies need to be made of
        each set of rows from each input image instead of using memory-mapping.


    **STEP 5: BLOT BACK THE MEDIAN IMAGE**

    blot : bool (Default = Yes)
        Perform the blot operation on the median image? If set to ``'Yes'``
        (`True`), the output will be median smoothed images that match each input
        chips location, and will be used in the cosmic ray rejection step.
        If this step is turned on (either by ``blot`` parameter
        value or automatically -- see notes below), it will also turn on
        "Step 3: Drizzle Separate" and "Step 4: Create Median".

        .. note::
            This parameter may be ignored and the step be turned on if
            "Step 6: Remove Cosmic Rays", which depends on the blot image,
            is turned on *and* if there are more than one input images.

        .. note::
            This parameter may be ignored and the step be turned off if
            "Create Median" step was aborted. When this will occur
            "Step 6: Remove Cosmic Rays" that depends on blot images
            will also be turned off.

    blot_interp : str{'nearest', 'linear', 'poly3', 'poly5', 'sinc'} (Default = 'poly5')
        This parameter defines the method of interpolation to be used when blotting
        drizzled images back to their original ``WCS`` solution.
        Valid options include:

            * ``'nearest'``: Nearest neighbor

            * ``'linear'``: Bilinear interpolation in x and y

            * ``'poly3'``: Third order interior polynomial in x and y

            * ``'poly5'``: Fifth order interior polynomial in x and y

            * ``'sinc'``: Sinc interpolation (accurate but slow)

        The ``'poly5'`` interpolation method has been chosen as the default because
        it is relatively fast and accurate.

        If ``'sinc'`` interpolation is selected, then the value of the parameter
        for ``blot_sinscl`` will be used to specify the size of the sinc
        interpolation kernel.

    blot_sinscl : float (Default = 1.0)
        Size of the sinc interpolation kernel in pixels.

    blot_addsky : bool (Default = Yes)
        Add back a sky value using the MDRIZSKY value from the header.
        If ``'Yes'`` (`True`), the blot_skyval parameter is ignored.

    blot_skyval : float (Default = 0.0)
        This is a user-specified custom sky value to be added to the blot image.
        This is only used if blot_addsky is ``'No'`` (`False`).


    **STEP 6: REMOVE COSMIC RAYS WITH DERIV, DRIZ_CR**

    driz_cr : bool (Default = Yes)
        Perform cosmic-ray detection? If set to ``'Yes'`` (`True`), cosmic-rays
        will be detected and used to create cosmic-ray masks based on the
        algorithms from 'deriv' and ``driz_cr``. If this step is turned on
        it will also turn on steps "Step 3: Drizzle Separate",
        "Step 4: Create Median", and "Step 5: Blot" regardless of their parameter
        settings.

        .. note::
            This parameter may be ignored and the step be turned off if
            "Create Median" step was aborted.

    driz_cr_corr : bool (Default = No)
        Create a cosmic-ray cleaned input image? If set to ``'Yes'`` (`True`),
        a cosmic-ray cleaned ``_crclean`` image will be generated directly from
        the input image, and a corresponding _crmask file will be written to
        document detected pixels affected by cosmic-rays.

    driz_cr_snr : list of floats (Default = '3.5 3.0')
        The values for this parameter specify the signal-to-noise ratios for the
        ``driz_cr`` task to be used in detecting cosmic rays. See the help file
        for ``driz_cr`` for further discussion of this parameter.

    driz_cr_grow : int (Default = 1)
        The radius, in pixels, around each detected cosmic-ray, in which more
        stringent detection criteria for additional cosmic rays will be used.

    driz_cr_ctegrow : int (Default = 0)
        Length, in pixels, of the CTE tail that should be masked in the drizzled
        output.

    driz_cr_scale : str (Default = '1.2 0.7')
        Scaling factor applied to the derivative in ``driz_cr`` when detecting
        cosmic-rays. See the help file for ``driz_cr`` for further discussion of
        this parameter.


    **STEP 7: DRIZZLE FINAL COMBINED IMAGE**

    driz_combine : bool (Default = Yes)
        This parameter specifies whether or not to drizzle each input image onto
        the final output image. This applies the generated cosmic-ray masks
        to the input images and creates a final, cleaned,
        distortion-corrected image.

    final_wht_type : {'EXP', 'ERR', 'IVM'} (Default = 'EXP')
        Specify the type of weighting image to apply with the bad pixel mask for
        the final drizzle step.  The options for this parameter include:

            * ``'EXP'``: The default of ``'EXP'`` indicates that the images
                will be weighted according to their exposure time, which is the
                standard behavior for drizzle. This weighting is a good approximation
                in the regime where the noise is dominated by photon counts from the
                sources, while contributions from sky background, read-noise and dark
                current are negligible. This option is provided as the default since
                it produces reliable weighting for all types of data, including older
                instruments (eg., ``WFPC2``), where more sophisticated options
                may not be available.

            * ``'ERR'``: Specifying ``'ERR'`` is an alternative for ``ACS``
                and ``STIS`` data. In these cases, the final drizzled images will
                be weighted according to the inverse variance of each pixel in the
                input exposure files, calculated from the error array data extension
                that is in each calibrated input exposure file. This array is
                exposure time dependent, and encapsulates all of the noise sources
                in each exposure including read-noise, dark current, sky background,
                and Poisson noise from the sources themselves. For ``WFPC2``,
                the ``ERR`` array is not produced during the calibration process,
                and therefore is not a viable option. We advise extreme caution when
                selecting the ``'ERR'`` option, since the nature of this weighting
                scheme can introduce photometric discrepancies in sharp unresolved
                sources, although these effects are minimized for sources with
                gradual variations between pixels. The "EXP" weighting option does
                not suffer from these effects, and is therefore the recommended
                option.

            * ``'IVM'``: Specifying ``'IVM'`` allows the user to either supply
                their own inverse-variance weighting map, or allow ``AstroDrizzle``
                to generate one automatically on-the-fly during the final drizzle
                step. This parameter option may be necessary for specific purposes.
                For example, to create a drizzled weight file for software such as
                ``SExtractor``, it is expected that a weight image containing all
                of the background noise sources (sky level, read-noise, dark current,
                etc), but not the Poisson noise from the objects themselves will
                be available. The user can create the inverse variance images and
                then specify their names using the ``input`` parameter for
                ``AstroDrizzle`` to specify an '@file'. This would be a single
                ``ASCII`` file containing the list of input calibrated exposure
                filenames (one per line), with a second column containing the name
                of the ``IVM`` file corresponding to each calibrated exposure.
                Each ``IVM`` file must have the same file format as the input file,
                and if provided as multi-extension ``FITS`` files (e.g., ``ACS``
                or ``STIS`` data) then the ``IVM`` extension must have the
                ``EXTNAME`` of ``'IVM'``. If no ``IVM`` files are specified on input,
                then ``AstroDrizzle`` will rely on the flat-field reference file and
                computed dark value from the image header to automatically generate
                an ``IVM`` file specific to each exposure.

    final_kernel : {'square', 'point', 'turbo', 'gaussian', 'lanczos3'} (Default = 'square')
        This parameter specifies the form of the kernel function used to distribute
        flux onto the separate output images, for the initial separate drizzling
        operation only. The value options for this parameter include:

            * ``'square'``: original classic drizzling kernel

            * ``'point'``: this kernel is a point so each input pixel can only
                contribute to the single pixel that is closest to the output
                position. It is equivalent to the limit as ``pixfrac->0``, and is
                very fast.

            * ``'gaussian'``: this kernel is a circular gaussian, measured
                in input pixels, with a FWHM value equal to the value of ``pixfrac``.

            * ``'turbo'``: this is similar to kernel="square", except that
                the box is always the same shape and size on the output grid,
                and is always aligned with the ``X`` and ``Y`` axes. This may result
                in a significant speed increase.

            * ``'lanczos3'``: a Lanczos style kernel, extending a radius of
                3 pixels from the center of the detection. The Lanczos kernel is
                a damped and bounded form of the "sinc" interpolator, and is very
                effective for resampling single images when ``scale=pixfrac=1``.
                It leads to less resolution loss than other kernels, and typically
                results in reduced correlated noise in outputs.

                .. warning:: The ``'lanczos3'`` kernel tends to result in much slower
                    processing as compared to other kernel options. This option
                    should never be used for pixfrac != 1.0, and is not recommended
                    for ``scale!=1.0``.

        The default for this step is ``'turbo'`` since it is much faster
        than ``'square'``, and it is quite satisfactory for the purposes
        of generating the median image. More information about the different
        kernels can be found in the help file for the drizzle task.

    final_wt_scl : float (Default = exptime)
        This parameter specifies the weighting factor for input image. If
        ``final_wt_scl=exptime``, then the scaling value will be set equal to
        the exposure time found in the image header. The use of the default value
        is recommended for producing optimal behavior for most scenarious.
        It is possible to set ``wt_scl='expsq'`` for weighting by the square of
        the exposure time, which is optimal for read-noise dominated images.

    final_pixfrac : float (Default = 1.0)
        Fraction by which input pixels are "shrunk" before being drizzled onto
        the output image grid, given as a real number between 0 and 1.
        This specifies the size of the footprint, or "dropsize", of a pixel in
        units of the input pixel size. If pixfrac is set to less than 0.001,
        the kernel parameter will be reset to ``'point'`` for more efficient
        processing. In the step of drizzling each input image onto a separate
        output image, the default value of 1.0 is best in order to ensure that
        each output drizzled image is fully populated with pixels from the input
        image. For more information, see the help for the 'drizzle' task.

    final_fillval : float (Default = None)
        The value for this parameter is to be assigned to the output pixels that
        have zero weight or which do not receive flux from any input pixels during
        drizzling. This parameter corresponds to the ``fillval`` parameter of the
        ``drizzle`` task. If the default of ``None`` is used, and if the weight in
        both the input and output images for a given pixel are zero, then
        the output pixel will be set to the value it would have had if the input
        had a non-zero weight. Otherwise, if a numerical value is provided
        (e.g. 0), then these pixels will be set to that numerical value.

    final_bits : int, str, or None (Default = 0)
        Integer sum for all of the ``DQ`` bit values from the input image's ``DQ``
        array that should be considered 'good' when building the weight mask.
        This can also be used to reset pixels to good if they had been flagged
        as cosmic rays during a previous run of ``AstroDrizzle``, by adding the
        value 4096 for ``ACS`` and ``WFPC2`` data. For possible input formats,
        see the description for ``sky_bits`` parameter.

    final_units : str (Default = 'cps')
        This parameter determines the units of the final drizzle-combined image,
        and can either be ``'counts'`` or ``'cps'``. It is passed through to
        ``drizzle`` in the final drizzle step.


    **STEP 7a: CUSTOM WCS FOR FINAL OUTPUT**

    final_wcs : bool (Default = No)
        Obtain the ``WCS`` solution from a user-designated reference image?

    final_refimage : str (Default = '')
        Reference image from which a ``WCS`` solution can be obtained.
        If no extension is specified (such as 'sci,1' or '4'), then
        ``AstroDrizzle`` will automatically look for the **first** extension which
        contains a valid ``HSTWCS`` object to read in as the ``WCS``. Otherwise,
        the user can explicitly provide the extension name for multi-extension
        ``FITS`` files.

    final_rot : float (Default = None)
        Position Angle of output image's Y-axis relative to North. A value of 0.0
        would orient the final output image to be North up. The default of ``None``
        specifies that the images will not be rotated, but will instead be drizzled
        in the default orientation for the camera with the x and y axes of
        the drizzled image corresponding approximately to the detector axes.
        This conserves disk space, as these single drizzled images are only used
        in the intermediate step of creating a median image.

    final_scale : float (Default = None)
        Linear size of the output pixels in arcseconds/pixel for each separate
        drizzled image (used in creating the median for cosmic ray rejection).
        The default value of None specifies that the undistorted pixel scale for
        the first input image will be used as the pixel scale for all the output
        images.

    final_outnx : int (Default = None)
        Size, in pixels, of the X axis in the output images that each input will
        be drizzled onto. If no value is specified, the smallest size that can
        accommodate the full dithered field will be used.

    final_outny : int (Default = None)
        Size, in pixels, of the Y axis in the output images that each input will
        be drizzled onto. If no value is specified, the smallest size that can
        accommodate the full dithered field will be used.

    final_ra : float (Default = None)
        Right ascension (in decimal degrees) specifying the center of the output
        image. If this value is not designated, the center will automatically
        be calculated based on the distribution of image dither positions.

    final_dec : float (Default = None)
        Declination (in decimal degrees) specifying the center of the output image.
        If this value is not designated, the center will automatically be
        calculated based on the distribution of image dither positions.


    **INSTRUMENT PARAMETERS**

    gain : float (Default = None)
        Value used to override instrument specific default gain values. The value
        is assumed to be in units of electrons/count.  This parameter should not
        be populated if the ``gainkeyword`` parameter is in use.

    gainkeyword : str (Default = '')
        Keyword used to specify a value, which is used to override the instrument
        specific default gain values. The value is assumed to be in units
        of electrons/count. This parameter should not be populated if the ``gain``
        parameter is in use.

    rdnoise : float (Default = None)
        Value used to override instrument specific default readnoise values.
        The value is assumed to be in units of electrons. This parameter should
        not be populated if the ``rnkeyword`` parameter is in use.

    rnkeyword : str (Default = '')
        Keyword used to specify a value, which is used to override the instrument
        specific default readnoise values. The value is assumed to be in units
        of electrons. This parameter should not be populated if the ``rdnoise``
        parameter is in use.

    exptime : float (Default = None)
        Value used to override default exposure time image header values.
        The value is assumed to be in units of seconds.  This parameter should not
        be populated if the ``expkeyword`` parameter is in use.

    expkeyword : str (Default = '')
        Keyword used to specify a value, which is used to override the default
        exposure time image header values.  The value is assumed to be in units
        of seconds. This parameter should not be populated if the ``exptime``
        parameter is in use.


    **ADVANCED PARAMETERS AVAILABLE FROM COMMAND LINE**

    updatewcs : bool  (Default = No)
        This parameter specifies whether the ``WCS`` keywords are to be updated by
        running updatewcs on the input data, or left alone. The update performed
        by updatewcs not only recomputes the ``WCS`` based on the currently
        used ``IDCTAB``, but also populates the header with
        the ``SIP`` coefficients. For ``ACS/WFC`` images, the time-dependence
        correction will also be applied to the ``WCS`` and ``SIP`` keywords.
        This parameter should be set to ``'No'`` (`False`) when the ``WCS``
        keywords have been carefully set by some other method, and need to be
        passed through to drizzle 'as is', otherwise those updates will be
        over-written by this update.

        .. note::
            This parameter was preserved in the API for compatibility purposes with
            existing user processing pipe-lines. However, it has been removed from
            the ``TEAL`` interface because it is easy to have it set to ``'Yes'``
            (especially between consecutive runs of ``AstroDrizzle``) with
            potentially disastrous effects on input image ``WCS`` (for example it
            could wipe-out previously aligned ``WCS``).


    Something to keep in mind is that the full ``AstroDrizzle`` interface will
    make backup copies of your original files and place them in the
    ``'OrIg_files'`` directory of you current working directory.

    All calibrated input images must have been updated using
    ``updatewcs`` from the ``STWCS`` package, to include the full
    distortion model in the header. Alternatively, one can set
    ``updatewcs`` parameter to ``True`` when running either ``TweakReg``
    or ``AstroDrizzle`` from command line (Python interpreter)
    **the first time** on such images.


    See Also
    ----------

    drizzlepac.adrizzle : Apply the 'drizzle' algorithm to the images

    drizzlepac.ablot : Apply the 'blot' algorithm to drizzled images

    drizzlepac.sky : Perform sky subtraction

    stsci.skypac.skymatch : Sky computation and equalization

    drizzlepac.createMedian : Create a median combined image from a set of drizzled images

    drizzlepac.drizCR : Identify cosmic-rays by comparing blotted, median images to the original input images.


    Examples
    ---------

    The ``AstroDrizzle`` task can be run from either the ``TEAL`` GUI or from Python. These examples illustrate the various
    syntax options available.

    **Example 1:**  Drizzle a set of calibrated (``_flt.fits``) images using
    mostly default parameters. Select the desired 'World Coordinate System' (WCS)
    aligned/updated by ``TweakReg``. Let's say this WCS is stored with *key*
    ``'A'`` (different from the primary WCS).  When combining images,
    ignore pixel flags of 64 and 32 in the DQ array of the (``_flt.fits``)
    images.  Align the final product such that North is
    up, and set the final pixel scale to 0.05 arcseconds/pixel.

    Run the task from Python using the command line. ::

        >>> import drizzlepac
        >>> from drizzlepac import astrodrizzle
        >>> astrodrizzle.AstroDrizzle('*flt.fits', output='final',
        ...     wcskey='A', driz_sep_bits='64,32', final_wcs=True,
        ...     final_scale=0.05, final_rot=0)

    Or, run the same task from the Python command line, but specify all
    parameters in a config file named ``myparam.cfg``:

        >>> astrodrizzle.AstroDrizzle('*flt.fits', configobj='myparam.cfg')

    It can also be accessed from the Python command-line and saved
    to a text file:

        >>> from drizzlepac import astrodrizzle
        >>> astrodrizzle.help()

    or

        >>> astrodrizzle.help(file='help.txt')

    """

    # Support input of filenames from command-line without a parameter name
    # then copy this into input_dict for merging with TEAL ConfigObj
    # parameters.

    # Load any user-specified configobj
    if isinstance(configobj, (str, bytes)):
        if configobj == "defaults":
            # load "TEAL"-defaults (from ~/.teal/):
            configobj = teal.load(__taskname__)
        else:
            if not os.path.exists(configobj):
                raise RuntimeError("Cannot find .cfg file: " + configobj)
            configobj = teal.load(configobj, strict=False)
    elif configobj is None:
        # load 'astrodrizzle' parameter defaults as described in the docs:
        configobj = teal.load(__taskname__, defaults=True)

    if input and not util.is_blank(input):
        input_dict["input"] = input
    elif configobj is None:
        raise TypeError(
            "AstroDrizzle() needs either 'input' or " "'configobj' arguments"
        )

    if "updatewcs" in input_dict:  # user trying to explicitly turn on updatewcs
        configobj["updatewcs"] = input_dict["updatewcs"]
        del input_dict["updatewcs"]

    # If called from interactive user-interface, configObj will not be
    # defined yet, so get defaults using EPAR/TEAL.
    #
    # Also insure that the input_dict (user-specified values) are folded in
    # with a fully populated configObj instance.
    try:
        configObj = util.getDefaultConfigObj(
            __taskname__, configobj, input_dict, loadOnly=(not editpars)
        )
        log.debug("")
        log.debug("INPUT_DICT:")
        util.print_cfg(input_dict, log.debug)
        log.debug("")
        # If user specifies optional parameter for final_wcs specification in input_dict,
        #    insure that the final_wcs step gets turned on
        util.applyUserPars_steps(configObj, input_dict, step="3a")
        util.applyUserPars_steps(configObj, input_dict, step="7a")

    except ValueError:
        log.error("Problem with input parameters. Quitting...", file=sys.stderr)
        return

    # add flag to configObj to indicate whether or not to use mdriztab
    configObj["mdriztab"] = mdriztab

    run(configObj, wcsmap=wcsmap, input_dict=input_dict)


##############################
#   Interfaces used by TEAL  #
##############################
@util.with_logging
def run(configobj, wcsmap=None, input_dict=None):
    """
    Initial example by Nadia ran MD with configobj EPAR using:
    It can be run in one of two ways:

        from stsci.tools import teal

        1. Passing a config object to teal

        teal.teal('drizzlepac/pars/astrodrizzle.cfg')


        2. Passing a task  name:

        teal.teal('astrodrizzle')

        The example config files are in drizzlepac/pars

    input_dict is a dictionary of user-specified parameters

    """
    # turn on logging, redirecting stdout/stderr messages to a log file
    # while also printing them out to stdout as well
    # also, initialize timing of processing steps
    #
    # We need to define a default logfile name from the user's parameters
    input_list, output, ivmlist, odict = processInput.processFilenames(
        configobj["input"]
    )

    if output is not None:
        def_logname = output
    elif len(input_list) > 0:
        def_logname = input_list[0]
    else:
        log.error(textutil.textbox(
            "No valid input files found!   Please restart the task "
            "and check the value for the 'input' parameter."), file=sys.stderr)
        def_logname = None
        return

    # Build name of output trailer file
    logging_handlers = logging.getLogger().handlers
    log_name = [lh.name for lh in logging_handlers if lh.level > 0]
    logfile = log_name[0] if log_name else "{}.tra".format(def_logname)
    log.debug("AstroDrizzle log file: {}".format(logfile))

    clean = configobj["STATE OF INPUT FILES"]["clean"]
    procSteps = util.ProcSteps()

    log.debug("AstroDrizzle Version {:s} started at: {:s}\n"
          .format(__version__, util._ptime()[0]))
    util.print_pkg_versions(log=log)

    log.debug("")
    log.debug("==== AstroDrizzle was invoked with the following parameters: ====")
    log.debug("")
    util.print_cfg(configobj, log.debug)

    try:
        # Define list of imageObject instances and output WCSObject instance
        # based on input paramters
        imgObjList = None
        procSteps.addStep("Initialization")
        imgObjList, outwcs = processInput.setCommonInput(
            configobj, overwrite_dict=input_dict
        )
        procSteps.endStep("Initialization")

        if imgObjList is None or not imgObjList:
            errmsg = "No valid images found for processing!\n"
            errmsg += "Check log file for full details.\n"
            errmsg += "Exiting AstroDrizzle now..."
            log.error(textutil.textbox(errmsg, width=65))
            log.error(textutil.textbox(
                '\nAstroDrizzle Version {:s} encountered a problem!  '
                'Processing terminated at {:s}.'
                .format(__version__, util._ptime()[0])), file=sys.stderr)
            return

        log.debug("USER INPUT PARAMETERS common to all Processing Steps:")
        util.printParams(configobj, log=log)

        step_name_single = util.getSectionName(configobj, adrizzle.STEP_NUM_SINGLE)
        do_single = configobj[step_name_single]["driz_separate"]

        step_name_crrej = util.getSectionName(configobj, drizCR.STEP_NUM)
        do_crrej = configobj[step_name_crrej]["driz_cr"]
        skip_crrej = False

        step_name_median = util.getSectionName(configobj, createMedian.STEP_NUM)
        do_median = configobj[step_name_median]["median"]
        skip_median = False

        step_name_blot = util.getSectionName(configobj, ablot.STEP_NUM)
        do_blot = configobj[step_name_blot]["blot"]
        skip_blot = False

        if len(imgObjList) > 1:
            if do_crrej and not do_blot:
                log.warning("Turning blot step on as it is required by 'driz_cr'.")
                configobj[step_name_blot]["blot"] = True
                do_blot = True

            if do_blot and not do_median:
                log.warning("Turning median step on as it is required by 'blot'.")
                configobj[step_name_median]["median"] = True
                do_median = True

            if do_median and not do_single:
                log.warning(
                    "Turning single drizzle step on as it is required by " "'median'."
                )
                configobj[step_name_single]["driz_separate"] = True
                do_single = True

        else:
            if do_crrej:
                log.warning(
                    "Turning CR rejection step off as it requires two or more "
                    "input images."
                )
                configobj[step_name_crrej]["driz_cr"] = False
                do_crrej = False
                skip_crrej = True

            if do_blot:
                log.warning(
                    "Turning blot step off as it is requires two or more "
                    "input images."
                )
                configobj[step_name_blot]["blot"] = False
                do_blot = False
                skip_blot = True

            if do_median:
                log.warning(
                    "Turning median step off as it requires two or more "
                    "input images."
                )
                configobj[step_name_median]["median"] = False
                do_median = False
                skip_median = True

        # Call rest of MD steps...
        # create static masks for each image
        staticMask.createStaticMask(imgObjList, configobj, procSteps=procSteps)

        # subtract the sky
        sky.subtractSky(imgObjList, configobj, procSteps=procSteps)

        #       _dbg_dump_virtual_outputs(imgObjList)

        # drizzle to separate images
        adrizzle.drizSeparate(
            imgObjList,
            outwcs,
            configobj,
            wcsmap=wcsmap,
            logfile=logfile,
            procSteps=procSteps,
        )

        #       _dbg_dump_virtual_outputs(imgObjList)

        # create the median images from the driz sep images
        try:
            createMedian.createMedian(imgObjList, configobj, procSteps=procSteps)

            if skip_median:
                procSteps.endStep(createMedian.PROCSTEPS_NAME, reason="skipped")
            elif not do_median:
                procSteps.endStep(createMedian.PROCSTEPS_NAME, reason="off")

        except util.StepAbortedError as e:
            if str(e).startswith("Rejecting all pixels"):
                log.warning("Create median step was aborted due the following error:")
                log.warning(f"ERROR: {str(e)}")

                if do_blot:
                    log.warning("Turning blot step off due to aborted median step.")
                    configobj[step_name_blot]["median"] = False
                    skip_blot = True
                    do_blot = False

                if do_crrej:
                    log.warning(
                        "Turning CR rejection step off due to aborted " "median step."
                    )
                    configobj[step_name_crrej]["driz_cr"] = False
                    skip_crrej = True
                    do_crrej = False
            else:
                raise e

        # blot the images back to the original reference frame
        ablot.runBlot(imgObjList, outwcs, configobj, wcsmap=wcsmap, procSteps=procSteps)
        if skip_blot:
            procSteps.endStep(ablot.PROCSTEPS_NAME, reason="skipped")
        elif not do_blot:
            procSteps.endStep(ablot.PROCSTEPS_NAME, reason="off")

        # look for cosmic rays
        drizCR.rundrizCR(imgObjList, configobj, procSteps=procSteps)
        if skip_crrej:
            procSteps.endStep(drizCR.PROCSTEPS_NAME, reason="skipped")
        elif not do_crrej:
            procSteps.endStep(drizCR.PROCSTEPS_NAME, reason="off")

        # Make your final drizzled image
        adrizzle.drizFinal(
            imgObjList,
            outwcs,
            configobj,
            wcsmap=wcsmap,
            logfile=logfile,
            procSteps=procSteps,
        )

        log.debug("AstroDrizzle Version {:s} is finished processing at {:s}.\n"
              .format(__version__, util._ptime()[0]))

    except Exception:
        clean = False
        log.error(textutil.textbox(
            "AstroDrizzle Version {:s} encountered a problem!  "
            "Processing terminated at {:s}."
            .format(__version__, util._ptime()[0])), file=sys.stderr)
        procSteps.endStep(None, reason="aborted")
        raise

    finally:
        procSteps.reportTimes()
        if imgObjList:
            for image in imgObjList:
                if clean:
                    image.clean()
                image.close()
            del imgObjList
            del outwcs


_fidx = 0


def _dbg_dump_virtual_outputs(imgObjList):
    """dump some helpful information.  strictly for debugging"""
    global _fidx
<<<<<<< HEAD
    tag = 'virtual'
    log.debug((tag+'  ')*7)
    for iii in imgObjList:
        log.debug('-'*80)
        log.debug(tag+'  orig nm: '+iii._original_file_name)
        log.debug(tag+'  names.data: '+str(iii.outputNames["data"]))
        log.debug(tag+'  names.orig: '+str(iii.outputNames["origFilename"]))
        log.debug(tag+'  id: '+str(id(iii)))
        log.debug(tag+'  in.mem: '+str(iii.inmemory))
        log.debug(tag+'  vo items...')
        for vok in sorted(iii.virtualOutputs.keys()):
            FITSOBJ = iii.virtualOutputs[vok]
            log.debug(tag+': '+str(vok)+' = '+str(FITSOBJ))
            if vok.endswith('.fits'):
                if not hasattr(FITSOBJ, 'data'):
                    FITSOBJ = FITSOBJ[0] # list of PrimaryHDU ?
                if not hasattr(FITSOBJ, 'data'):
                    FITSOBJ = FITSOBJ[0] # was list of HDUList ?
                dbgname = 'DEBUG_%02d_'%(_fidx,)
                dbgname+=os.path.basename(vok)
                _fidx+=1
                FITSOBJ.writeto(dbgname)
                log.debug(tag+'  wrote: '+dbgname)
                log.debug('\n'+vok)
                if hasattr(FITSOBJ, 'data'):
                    log.debug(str(FITSOBJ._summary()))
                    log.debug('min and max are: '+str( (FITSOBJ.data.min(),
=======
    tag = "virtual"
    log.info((tag + "  ") * 7)
    for iii in imgObjList:
        log.info("-" * 80)
        log.info(tag + "  orig nm: " + iii._original_file_name)
        log.info(tag + "  names.data: " + str(iii.outputNames["data"]))
        log.info(tag + "  names.orig: " + str(iii.outputNames["origFilename"]))
        log.info(tag + "  id: " + str(id(iii)))
        log.info(tag + "  in.mem: " + str(iii.inmemory))
        log.info(tag + "  vo items...")
        for vok in sorted(iii.virtualOutputs.keys()):
            FITSOBJ = iii.virtualOutputs[vok]
            log.info(tag + ": " + str(vok) + " = " + str(FITSOBJ))
            if vok.endswith(".fits"):
                if not hasattr(FITSOBJ, "data"):
                    FITSOBJ = FITSOBJ[0]  # list of PrimaryHDU ?
                if not hasattr(FITSOBJ, "data"):
                    FITSOBJ = FITSOBJ[0]  # was list of HDUList ?
                dbgname = "DEBUG_%02d_" % (_fidx,)
                dbgname += os.path.basename(vok)
                _fidx += 1
                FITSOBJ.writeto(dbgname)
                log.info(tag + "  wrote: " + dbgname)
                log.info("\n" + vok)
                if hasattr(FITSOBJ, "data"):
                    log.info(str(FITSOBJ._summary()))
                    log.info('min and max are: '+str( (FITSOBJ.data.min(),
>>>>>>> 6b03a59e
                                                       FITSOBJ.data.max()) ))
                    log.debug('avg and sum are: '+str( (FITSOBJ.data.mean(),
                                                       FITSOBJ.data.sum()) ))
#                    log.debug(str(FITSOBJ.data)[:75])
                else:
<<<<<<< HEAD
                    log.debug(vok+' has no .data attr')
                    log.debug(str(type(FITSOBJ)))
                log.debug(vok+'\n')
    log.debug('-'*80)
=======
                    log.info(vok + " has no .data attr")
                    log.info(str(type(FITSOBJ)))
                log.info(vok + "\n")
    log.info("-" * 80)
>>>>>>> 6b03a59e
<|MERGE_RESOLUTION|>--- conflicted
+++ resolved
@@ -1456,7 +1456,6 @@
 def _dbg_dump_virtual_outputs(imgObjList):
     """dump some helpful information.  strictly for debugging"""
     global _fidx
-<<<<<<< HEAD
     tag = 'virtual'
     log.debug((tag+'  ')*7)
     for iii in imgObjList:
@@ -1484,48 +1483,12 @@
                 if hasattr(FITSOBJ, 'data'):
                     log.debug(str(FITSOBJ._summary()))
                     log.debug('min and max are: '+str( (FITSOBJ.data.min(),
-=======
-    tag = "virtual"
-    log.info((tag + "  ") * 7)
-    for iii in imgObjList:
-        log.info("-" * 80)
-        log.info(tag + "  orig nm: " + iii._original_file_name)
-        log.info(tag + "  names.data: " + str(iii.outputNames["data"]))
-        log.info(tag + "  names.orig: " + str(iii.outputNames["origFilename"]))
-        log.info(tag + "  id: " + str(id(iii)))
-        log.info(tag + "  in.mem: " + str(iii.inmemory))
-        log.info(tag + "  vo items...")
-        for vok in sorted(iii.virtualOutputs.keys()):
-            FITSOBJ = iii.virtualOutputs[vok]
-            log.info(tag + ": " + str(vok) + " = " + str(FITSOBJ))
-            if vok.endswith(".fits"):
-                if not hasattr(FITSOBJ, "data"):
-                    FITSOBJ = FITSOBJ[0]  # list of PrimaryHDU ?
-                if not hasattr(FITSOBJ, "data"):
-                    FITSOBJ = FITSOBJ[0]  # was list of HDUList ?
-                dbgname = "DEBUG_%02d_" % (_fidx,)
-                dbgname += os.path.basename(vok)
-                _fidx += 1
-                FITSOBJ.writeto(dbgname)
-                log.info(tag + "  wrote: " + dbgname)
-                log.info("\n" + vok)
-                if hasattr(FITSOBJ, "data"):
-                    log.info(str(FITSOBJ._summary()))
-                    log.info('min and max are: '+str( (FITSOBJ.data.min(),
->>>>>>> 6b03a59e
                                                        FITSOBJ.data.max()) ))
                     log.debug('avg and sum are: '+str( (FITSOBJ.data.mean(),
                                                        FITSOBJ.data.sum()) ))
 #                    log.debug(str(FITSOBJ.data)[:75])
                 else:
-<<<<<<< HEAD
                     log.debug(vok+' has no .data attr')
                     log.debug(str(type(FITSOBJ)))
                 log.debug(vok+'\n')
-    log.debug('-'*80)
-=======
-                    log.info(vok + " has no .data attr")
-                    log.info(str(type(FITSOBJ)))
-                log.info(vok + "\n")
-    log.info("-" * 80)
->>>>>>> 6b03a59e
+    log.debug('-'*80)